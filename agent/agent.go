--- conflicted
+++ resolved
@@ -361,14 +361,9 @@
 	// run by the Agent
 	routineManager *routine.Manager
 
-<<<<<<< HEAD
 	// FileWatcher is the watcher responsible to report events when a config file
 	// changed
 	FileWatcher *config.FileWatcher
-=======
-	// xdsServer serves the XDS protocol for configuring Envoy proxies.
-	xdsServer *xds.Server
->>>>>>> 72989670
 
 	// enterpriseAgent embeds fields that we only access in consul-enterprise builds
 	enterpriseAgent
@@ -3767,6 +3762,8 @@
 			// reset not reloadable fields
 			newCfg.StaticRuntimeConfig = a.config.StaticRuntimeConfig
 		}
+
+		// Reload TLS certificate.
 	}
 
 	// DEPRECATED: Warn users on reload if they're emitting deprecated metrics. Remove this warning and the flagged
