--- conflicted
+++ resolved
@@ -119,7 +119,6 @@
 }
 ```
 
-<<<<<<< HEAD
 </Tab>
 
 <Tab heading="ENT">
@@ -150,10 +149,7 @@
 
 </Tabs>
 
-Refer to the [rules reference](/docs/security/acl/acl-rules) for information about the rules in the policy.
-=======
 Refer to the [rules reference](/consul/docs/security/acl/acl-rules) for information about the rules in the policy.
->>>>>>> f4f62b5d
 
 ### Example
 
@@ -290,7 +286,6 @@
 }
 ```
 
-<<<<<<< HEAD
 </Tab>
 
 <Tab heading="ENT">
@@ -320,10 +315,7 @@
 </Tabs>
 
 
-Refer to the [rules reference](/docs/security/acl/acl-rules) for information about the rules in the policy.
-=======
 Refer to the [rules reference](/consul/docs/security/acl/acl-rules) for information about the rules in the policy.
->>>>>>> f4f62b5d
 
 ### Example
 
